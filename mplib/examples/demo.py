import sapien.core as sapien

from mplib.examples.demo_setup import DemoSetup


class PlanningDemo(DemoSetup):
    """
    This is the most basic demo of the motion planning library where the robot tries to
    shuffle three boxes around.
    """

    def __init__(self):
        """
        Setting up the scene, the planner, and adding some objects to the scene.
        Afterwards, put down a table and three boxes.
        For details on how to do this, see the sapien documentation.
        """
        super().__init__()
        # load the world, the robot, and then setup the planner.
        # See demo_setup.py for more details
        self.setup_scene()
        self.load_robot()
        self.setup_planner()

        # Set initial joint positions
        init_qpos = [0, 0.19, 0.0, -2.62, 0.0, 2.94, 0.79, 0, 0]
        self.robot.set_qpos(init_qpos)

        # table top
        builder = self.scene.create_actor_builder()
        builder.add_box_collision(half_size=[0.4, 0.4, 0.025])
        builder.add_box_visual(half_size=[0.4, 0.4, 0.025])
        table = builder.build_kinematic(name="table")
        table.set_pose(sapien.Pose([0.56, 0, -0.025]))

        # boxes ankor
        builder = self.scene.create_actor_builder()
        builder.add_box_collision(half_size=[0.02, 0.02, 0.06])
        builder.add_box_visual(half_size=[0.02, 0.02, 0.06], color=[1, 0, 0])
        red_cube = builder.build(name="red_cube")
        red_cube.set_pose(sapien.Pose([0.4, 0.3, 0.06]))

        builder = self.scene.create_actor_builder()
        builder.add_box_collision(half_size=[0.02, 0.02, 0.04])
        builder.add_box_visual(half_size=[0.02, 0.02, 0.04], color=[0, 1, 0])
        green_cube = builder.build(name="green_cube")
        green_cube.set_pose(sapien.Pose([0.2, -0.3, 0.04]))

        builder = self.scene.create_actor_builder()
        builder.add_box_collision(half_size=[0.02, 0.02, 0.07])
        builder.add_box_visual(half_size=[0.02, 0.02, 0.07], color=[0, 0, 1])
        blue_cube = builder.build(name="blue_cube")
        blue_cube.set_pose(sapien.Pose([0.6, 0.1, 0.07]))
<<<<<<< HEAD
=======
        # boxes ankor end
>>>>>>> aa023c63

    def demo(self):
        """
        Declare three poses for the robot to move to, each one corresponding to
        the position of a box.
        Pick up the box, and set it down 0.1m to the right of its original position.
        """
        # target poses ankor
        poses = [
            [0.4, 0.3, 0.12, 0, 1, 0, 0],
            [0.2, -0.3, 0.08, 0, 1, 0, 0],
            [0.6, 0.1, 0.14, 0, 1, 0, 0],
        ]
        # target poses ankor end
        # execute motion ankor
        for i in range(3):
            pose = poses[i]
            pose[2] += 0.2
            self.move_to_pose(pose)
            self.open_gripper()
            pose[2] -= 0.12
            self.move_to_pose(pose)
            self.close_gripper()
            pose[2] += 0.12
            self.move_to_pose(pose)
            pose[0] += 0.1
            self.move_to_pose(pose)
            pose[2] -= 0.12
            self.move_to_pose(pose)
            self.open_gripper()
            pose[2] += 0.12
            self.move_to_pose(pose)
        # execute motion ankor end

if __name__ == "__main__":
    demo = PlanningDemo()
    demo.demo()<|MERGE_RESOLUTION|>--- conflicted
+++ resolved
@@ -51,10 +51,7 @@
         builder.add_box_visual(half_size=[0.02, 0.02, 0.07], color=[0, 0, 1])
         blue_cube = builder.build(name="blue_cube")
         blue_cube.set_pose(sapien.Pose([0.6, 0.1, 0.07]))
-<<<<<<< HEAD
-=======
         # boxes ankor end
->>>>>>> aa023c63
 
     def demo(self):
         """
