#include "mplib/planning_world.h"

#include <memory>

#include "mplib/collision_detection/fcl/fcl_utils.h"
#include "mplib/macros/assert.h"
#include "mplib/utils/conversion.h"

namespace mplib {

// Explicit Template Instantiation Definition ==========================================
#define DEFINE_TEMPLATE_PLANNING_WORLD(S) template class PlanningWorldTpl<S>

DEFINE_TEMPLATE_PLANNING_WORLD(float);
DEFINE_TEMPLATE_PLANNING_WORLD(double);

template <typename S>
PlanningWorldTpl<S>::PlanningWorldTpl(
    const std::vector<ArticulatedModelPtr> &articulations,
    const std::vector<std::string> &articulation_names,
    const std::vector<CollisionObjectPtr> &normal_objects,
    const std::vector<std::string> &normal_object_names, int move_articulation_id)
    : use_point_cloud_(false),
      use_attach_(false),
      articulations_(articulations),
      articulation_names_(articulation_names),
      move_articulation_id_(move_articulation_id),
      has_point_cloud_(false),
      has_attach_(false) {
  ASSERT(articulations.size() == articulation_names.size(),
         "articulations and articulation_names should have the same size");
  ASSERT(normal_objects.size() == normal_object_names.size(),
         "normal_objects and normal_object_names should have the same size");
  for (size_t i = 0; i < normal_objects.size(); i++) {
    normal_object_map_[normal_object_names[i]] = normal_objects[i];
  }
}

template <typename S>
void PlanningWorldTpl<S>::updatePointCloud(const MatrixX3<S> &vertices, double radius) {
  auto tree = std::make_shared<octomap::OcTree>(radius);
  for (const auto &row : vertices.rowwise())
    tree->updateNode(
        octomap::point3d {static_cast<float>(row(0)), static_cast<float>(row(1)),
                          static_cast<float>(row(2))},
        true);
  point_cloud_ = std::make_shared<CollisionObject>(
      std::make_shared<fcl::OcTree<S>>(tree), Isometry3<S>::Identity());
  has_point_cloud_ = true;
}

template <typename S>
void PlanningWorldTpl<S>::updateAttachedTool(const CollisionGeometryPtr &p_geom,
                                             int link_id, const Vector7<S> &pose) {
  attach_link_id_ = link_id;
  attach_to_link_pose_ = toIsometry<S>(pose);
  attached_tool_ = std::make_shared<CollisionObject>(p_geom, attach_to_link_pose_);
  has_attach_ = true;
}

template <typename S>
void PlanningWorldTpl<S>::updateAttachedBox(const Vector3<S> &size, int link_id,
                                            const Vector7<S> &pose) {
  const CollisionGeometryPtr collision_geometry =
      std::make_shared<fcl::Box<S>>(size[0], size[1], size[2]);
  updateAttachedTool(collision_geometry, link_id, pose);
}

template <typename S>
void PlanningWorldTpl<S>::updateAttachedSphere(S radius, int link_id,
                                               const Vector7<S> &pose) {
  const CollisionGeometryPtr collision_geometry =
      std::make_shared<fcl::Sphere<S>>(radius);
  updateAttachedTool(collision_geometry, link_id, pose);
}

template <typename S>
void PlanningWorldTpl<S>::updateAttachedMesh(const std::string &mesh_path, int link_id,
                                             const Vector7<S> &pose) {
  const CollisionGeometryPtr collision_geometry =
      collision_detection::fcl::loadMeshAsBVH<S>(mesh_path, Vector3<S> {1, 1, 1});
  updateAttachedTool(collision_geometry, link_id, pose);
}

template <typename S>
void PlanningWorldTpl<S>::setQpos(int index, const VectorX<S> &state) const {
  articulations_[index]->setQpos(state);
}

template <typename S>
void PlanningWorldTpl<S>::setQposAll(const VectorX<S> &state) const {
  size_t total_dim = 0;
  for (size_t i = 0; i < articulations_.size(); i++) {
    const auto n = articulations_[i]->getQposDim();
    const auto segment =
        state.segment(total_dim, total_dim + n);  // [total_dim, total_dim + n)
    ASSERT(static_cast<size_t>(segment.size()) == n,
           "Bug with size " + std::to_string(segment.size()) + " " + std::to_string(n));
    setQpos(i, segment);
    total_dim += n;
  }
  ASSERT(total_dim == static_cast<size_t>(state.size()),
         "State dimension is not correct");
}

template <typename S>
std::vector<WorldCollisionResultTpl<S>> PlanningWorldTpl<S>::selfCollide(
    size_t index, const CollisionRequest &request) const {
  std::vector<WorldCollisionResult> ret;
  const auto fcl_model = articulations_[index]->getFCLModel();
  const auto results = fcl_model->collideFull(request);
  const auto CollisionLinkNames = fcl_model->getCollisionLinkNames();
  const auto CollisionPairs = fcl_model->getCollisionPairs();
  for (size_t j = 0; j < results.size(); j++) {
    if (results[j].isCollision()) {
      WorldCollisionResult tmp;
      const auto x = CollisionPairs[j].first, y = CollisionPairs[j].second;
      tmp.res = results[j];
      tmp.object_name1 = articulation_names_[index];
      tmp.object_name2 = articulation_names_[index];
      tmp.collision_type = "self";
      tmp.link_name1 = CollisionLinkNames[x];
      tmp.link_name2 = CollisionLinkNames[y];
      ret.push_back(tmp);
    }
  }
  return ret;
}

template <typename S>
std::vector<WorldCollisionResultTpl<S>> PlanningWorldTpl<S>::collideWithOthers(
    size_t index, const CollisionRequest &request) const {
  std::vector<WorldCollisionResult> ret;
  const auto pinocchio_model = articulations_[index]->getPinocchioModel();
  const auto fcl_model = articulations_[index]->getFCLModel();
  const auto CollisionObjects = fcl_model->getCollisionObjects();
  const auto CollisionLinkNames = fcl_model->getCollisionLinkNames();

  // collision with other articulationed objects
  for (size_t i = 0; i < articulations_.size(); i++) {
    if (i == index) continue;  // don't collide with itself
    const auto fcl_model_other = articulations_[i]->getFCLModel();
    const auto CollisionObjects_other = fcl_model_other->getCollisionObjects();
    const auto CollisionLinkNames_other = fcl_model_other->getCollisionLinkNames();
    for (size_t j = 0; j < CollisionObjects.size(); j++) {
      for (size_t k = 0; k < CollisionObjects_other.size(); k++) {
        CollisionResult result;
        result.clear();
        fcl::collide(CollisionObjects[j].get(), CollisionObjects_other[k].get(),
                     request, result);
        if (result.isCollision()) {
          WorldCollisionResult tmp;
          tmp.res = result;
          tmp.object_name1 = articulation_names_[index];
          tmp.object_name2 = articulation_names_[i];
          tmp.collision_type = "articulation";
          tmp.link_name1 = CollisionLinkNames[j];
          tmp.link_name2 = CollisionLinkNames_other[k];
          ret.push_back(tmp);
        }
      }
    }
  }

  // collision with non-articulated objects
  for (size_t i = 0; i < CollisionObjects.size(); i++) {
    for (const auto &itm : normal_object_map_) {
      CollisionResult result;
      result.clear();
      const std::string &normal_object_name = itm.first;
      const auto &normal_object = itm.second;
      fcl::collide(CollisionObjects[i].get(), normal_object.get(), request, result);
      if (result.isCollision()) {
        WorldCollisionResult tmp;
        tmp.res = result;
        tmp.object_name1 = articulation_names_[index];
        tmp.object_name2 = normal_object_name;
        tmp.collision_type = "normal_object";
        tmp.link_name1 = CollisionLinkNames[i];
        tmp.link_name2 = normal_object_name;
        ret.push_back(tmp);
      }
    }
  }

  if (use_point_cloud_) {
    if (has_point_cloud_ == false) {
      print_warning("No Point Cloud Provided!");
    } else {
      for (size_t i = 0; i < CollisionObjects.size(); i++) {
        CollisionResult result;
        result.clear();
        fcl::collide(CollisionObjects[i].get(), point_cloud_.get(), request, result);
        if (result.isCollision()) {
          WorldCollisionResult tmp;
          tmp.res = result;
          tmp.object_name1 = articulation_names_[index];
          tmp.object_name2 = "point_cloud";
          tmp.collision_type = "point_cloud";
          tmp.link_name1 = CollisionLinkNames[i];
          tmp.link_name2 = "point_cloud";
          ret.push_back(tmp);
        }
      }
    }
  }

<<<<<<< HEAD
  if (use_attach && use_point_cloud) {
    if (!has_attach || !has_point_cloud) {
      if (!has_attach) print_warning("No Attached Box Provided but use_attach is true!");
      if (!has_point_cloud) print_warning("No Point Cloud Provided but use_point_cloud is true!");
=======
  if (use_attach_ &&
      use_point_cloud_) {  // TODO: attached box with other articulated objects
    if (has_attach_ == false) {
      print_warning("No Attached Box Provided but use_attach is true!");
    }
    if (has_point_cloud_ == false) {
      print_warning("No Point Cloud Provided!");
>>>>>>> 7b54feb8
    } else {  // currently, only collide with the point cloud, only support one
              // articulation
      const Vector7<S> link_pose = pinocchio_model->getLinkPose(attach_link_id_);
      attached_tool_.get()->setTransform(toIsometry<S>(link_pose) *
                                         attach_to_link_pose_);

      CollisionResult result;
      result.clear();
      fcl::collide(attached_tool_.get(), point_cloud_.get(), request, result);
      if (result.isCollision()) {
        WorldCollisionResult tmp;
        tmp.res = result;
        tmp.object_name1 = "attached_tool";
        tmp.object_name2 = "point_cloud";
        tmp.collision_type = "attach";
        tmp.link_name1 = "attached_tool";
        tmp.link_name2 = "point_cloud";
        ret.push_back(tmp);
      }
    }
  }
  return ret;
}

template <typename S>
std::vector<WorldCollisionResultTpl<S>> PlanningWorldTpl<S>::collideFull(
    size_t index, const CollisionRequest &request) const {
  std::vector<WorldCollisionResult> ret1 = selfCollide(index, request);
  const std::vector<WorldCollisionResult> ret2 = collideWithOthers(index, request);
  ret1.insert(ret1.end(), ret2.begin(), ret2.end());
  return ret1;
}

}  // namespace mplib<|MERGE_RESOLUTION|>--- conflicted
+++ resolved
@@ -205,20 +205,10 @@
     }
   }
 
-<<<<<<< HEAD
-  if (use_attach && use_point_cloud) {
+  if (use_attach_ && use_point_cloud_) {
     if (!has_attach || !has_point_cloud) {
-      if (!has_attach) print_warning("No Attached Box Provided but use_attach is true!");
-      if (!has_point_cloud) print_warning("No Point Cloud Provided but use_point_cloud is true!");
-=======
-  if (use_attach_ &&
-      use_point_cloud_) {  // TODO: attached box with other articulated objects
-    if (has_attach_ == false) {
-      print_warning("No Attached Box Provided but use_attach is true!");
-    }
-    if (has_point_cloud_ == false) {
-      print_warning("No Point Cloud Provided!");
->>>>>>> 7b54feb8
+      if (!has_attach_) print_warning("No Attached Box Provided but use_attach is true!");
+      if (!has_point_cloud_) print_warning("No Point Cloud Provided but use_point_cloud is true!");
     } else {  // currently, only collide with the point cloud, only support one
               // articulation
       const Vector7<S> link_pose = pinocchio_model->getLinkPose(attach_link_id_);
