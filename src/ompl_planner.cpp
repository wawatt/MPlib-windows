--- conflicted
+++ resolved
@@ -6,11 +6,6 @@
 
 DEFINE_TEMPLATE_OMPL(double)
 
-<<<<<<< HEAD
-=======
-// DEFINE_TEMPLATE_OMPL(float)
-
->>>>>>> 16df9de0
 #define PI 3.14159265359
 
 template<typename DATATYPE>
@@ -128,62 +123,32 @@
 }
 
 template<typename DATATYPE>
-<<<<<<< HEAD
-std::shared_ptr<ob::GoalStates> OMPLPlannerTpl<DATATYPE>::make_goal_states(std::vector<VectorX> const &goal_states) {
-=======
-void OMPLPlannerTpl<DATATYPE>::_simplify_path(og::PathGeometricPtr path) {
+void OMPLPlannerTpl<DATATYPE>::_simplify_path(og::PathGeometric &path) {
     // try to simply the path and restore if new path contains collision
     og::PathSimplifier simplifer(si);
-    og::PathGeometric backup_path = *path;
-    if (!simplifer.simplifyMax(*path)) *path = backup_path;
+    og::PathGeometric backup_path = path;
+    if (!simplifer.simplifyMax(path)) path = backup_path;
 }
 
 template<typename DATATYPE>
 Eigen::MatrixXd OMPLPlannerTpl<DATATYPE>::simplify_path(Eigen::MatrixXd &path) {
-    og::PathGeometricPtr geo_path_ptr = std::make_shared<og::PathGeometric>(si);
+    og::PathGeometric geo_path(si);
     for (size_t i = 0; i < path.rows(); i++) {
         ob::ScopedState<> state(cs);
         state = eigen2vector<DATATYPE, double>(path.row(i));
-        geo_path_ptr->append(state.get());
-    }
-    _simplify_path(geo_path_ptr);
-    Eigen::MatrixXd ret(geo_path_ptr->getStateCount(), dim);
-    for (size_t i = 0; i < geo_path_ptr->getStateCount(); i++) {
-        auto waypoint = state2vector<DATATYPE>(geo_path_ptr->getState(i), si.get());
-        ret.row(i) = vector2eigen<DATATYPE, double>(waypoint);
+        geo_path.append(state.get());
+    }
+    _simplify_path(geo_path);
+    Eigen::MatrixXd ret(geo_path.getStateCount(), dim);
+    for (size_t i = 0; i < geo_path.getStateCount(); i++) {
+        // we should only simplify the path when not doing constrained planning
+        ret.row(i) = state2eigen<DATATYPE>(geo_path.getState(i), si.get(), false);
     }
     return ret;
 }
 
 template<typename DATATYPE>
-std::pair<std::string, Eigen::Matrix<DATATYPE, Eigen::Dynamic, Eigen::Dynamic>>
-OMPLPlannerTpl<DATATYPE>::plan(VectorX const &start_state,
-                               std::vector<VectorX> const &goal_states,
-                               const std::string &planner_name,
-                               const double &time,
-                               const double& range,
-                               const bool& verbose) {
-    ASSERT(start_state.rows() == goal_states[0].rows(),
-        "Length of start state " + std::to_string(start_state.rows()) +
-        " =/= length of goal state " + std::to_string(goal_states[0].rows()));
-    ASSERT(start_state.rows() == dim,
-        "Length of start state " + std::to_string(start_state.rows()) +
-        " =/= dimension of sample space " + std::to_string(dim) +
-        ". Please only provide the move group joints.");
-    if (verbose == false)
-        ompl::msg::noOutputHandler();
-
-    ob::ScopedState<> start(cs);
-    start = eigen2vector<DATATYPE, double>(start_state);
-
-    bool invalid_start = !valid_checker->_isValid(start_state);
-    if (invalid_start) {
-        std::cout << "invalid start state!! (collision)" << std::endl;
-        VectorX new_start_state = random_sample_nearby(start_state);
-        start = eigen2vector<DATATYPE, double>(new_start_state);
-    }
-
->>>>>>> 16df9de0
+std::shared_ptr<ob::GoalStates> OMPLPlannerTpl<DATATYPE>::make_goal_states(std::vector<VectorX> const &goal_states) {
     auto goals = std::make_shared<ob::GoalStates>(si);
 
     int tot_enum_states = 1, tot_goal_state = 0;
@@ -319,23 +284,8 @@
         // obtain the path
         auto path = ss->getSolutionPath();
 
-<<<<<<< HEAD
-        // try to simply the path and restore if new path contains collision
-        auto pathBackup = path;
-        og::PathSimplifier simplifer(si);
-        // do not simplify if the state space is constrained space
-        if (no_simplification || state_space == p_constrained_space || !simplifer.simplifyMax(path)) {
-            path = pathBackup;
-        }
-
-        if (verbose) {
-            std::cout << "Path length before simplification: " << pathBackup.getStateCount() << std::endl;
-            std::cout << "Path length after simplification: " << path.getStateCount() << std::endl;
-        }
-=======
-        // simplify the path
-        _simplify_path(geoPathPtr);
->>>>>>> 16df9de0
+        // simplify the path if not planning in constrained space
+        if (!no_simplification && state_space != p_constrained_space) _simplify_path(path);
 
         size_t len = path.getStateCount();
         Eigen::Matrix<DATATYPE, Eigen::Dynamic, Eigen::Dynamic> ret(len + invalid_start, dim);
