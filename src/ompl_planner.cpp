--- conflicted
+++ resolved
@@ -42,10 +42,12 @@
 }
 
 template<typename DATATYPE>
-void OMPLPlannerTpl<DATATYPE>::build_planning_config(FixedJoints const &fixed_joints) {
-    PlanningConfig planning_config;
-    planning_config.cs = std::make_shared<CompoundStateSpace>();
-    planning_config.dim = 0;
+void OMPLPlannerTpl<DATATYPE>::build_compound_state_space(FixedJoints const &fixed_joints) {
+    cs = std::make_shared<CompoundStateSpace>();
+    dim = 0;
+    lower_joint_limits.clear();
+    upper_joint_limits.clear();
+    is_revolute.clear();
     std::string const joint_prefix = "JointModel";
     auto robots = world->getArticulations();
     for (size_t robot_idx = 0; robot_idx < robots.size(); ++robot_idx) {
@@ -73,47 +75,44 @@
                 auto subspcae = std::make_shared<ob::RealVectorStateSpace>(bound.rows());
                 auto ob_bounds = ob::RealVectorBounds(bound.rows());
                 ASSERT(bound.rows() == 1, "Only support simple joint the dim of joint is not 1!");
-                planning_config.lower_joint_limits.push_back(bound(0, 0));
-                planning_config.upper_joint_limits.push_back(bound(0, 1));
+                lower_joint_limits.push_back(bound(0, 0));
+                upper_joint_limits.push_back(bound(0, 1));
                 ob_bounds.setLow(0, bound(0, 0)), ob_bounds.setHigh(0, bound(0, 1));
                 ++dim_i;
                 subspcae->setBounds(ob_bounds);
-                planning_config.cs->addSubspace(subspcae, 1.0);
+                cs->addSubspace(subspcae, 1.0);
             } else if (joint_type[joint_prefix.size()] == 'R' && joint_type[joint_prefix.size() + 1] == 'U') {
-                planning_config.cs->addSubspace(std::make_shared<ob::SO2StateSpace>(), 1.0);
-                planning_config.lower_joint_limits.push_back(-PI);
-                planning_config.upper_joint_limits.push_back(PI);
+                cs->addSubspace(std::make_shared<ob::SO2StateSpace>(), 1.0);
+                lower_joint_limits.push_back(-PI);
+                upper_joint_limits.push_back(PI);
                 ++dim_i;
             }
             if (joint_type[joint_prefix.size()] == 'R' || joint_type[joint_prefix.size()] == 'P') {
                 if (joint_type[joint_prefix.size()] == 'R' && joint_type[joint_prefix.size() + 1] != 'U')
-                    planning_config.is_revolute.push_back(true);
+                    is_revolute.push_back(true);
                 else
-                    planning_config.is_revolute.push_back(false);
+                    is_revolute.push_back(false);
             }
         }
         ASSERT(dim_i + ignored_dim == robot->getQposDim(), "Dim of bound is different from dim of qpos: "
                + std::to_string(dim_i) + " active dims " + std::to_string(ignored_dim) + " ignored dims not equal to "
                + std::to_string(d) + " qpos dim");
-        planning_config.dim += dim_i;
-    }
-<<<<<<< HEAD
-
-    planning_config.si = std::make_shared<SpaceInformation>(planning_config.cs);
-    planning_config.valid_checker = std::make_shared<ValidityChecker>(world, planning_config.si, fixed_joints);
-    planning_config.si->setStateValidityChecker(planning_config.valid_checker);
-    planning_config.pdef = std::make_shared<ob::ProblemDefinition>(planning_config.si);
-    planning_configs[fixed_joints] = planning_config;
-}
-
-template<typename DATATYPE>
-OMPLPlannerTpl<DATATYPE>::OMPLPlannerTpl(PlanningWorldTpl_ptr<DATATYPE> const &world) : world(world) {
-    build_planning_config(FixedJoints());
-=======
+        dim += dim_i;
+    }
+
+    state_space = cs;
+    p_compound_si = std::make_shared<SpaceInformation>(state_space);
+    si = p_compound_si;
+    valid_checker = std::make_shared<ValidityChecker>(world, si, false, fixed_joints);
+    ss = std::make_shared<ompl::geometric::SimpleSetup>(si);
+    ss->setStateValidityChecker(valid_checker);
 }
 
 template<typename DATATYPE>
 void OMPLPlannerTpl<DATATYPE>::build_constrained_ambient_state_space(void) {
+    lower_joint_limits.clear();
+    upper_joint_limits.clear();
+    is_revolute.clear();
     std::string const joint_prefix = "JointModel";
     ASSERT (world->getArticulations().size() == 1, "only support one robot for constrained planning");
     auto robot = world->getArticulations()[0];
@@ -146,31 +145,25 @@
 
 template<typename DATATYPE>
 OMPLPlannerTpl<DATATYPE>::OMPLPlannerTpl(const PlanningWorldTpl_ptr<DATATYPE> &world, int robot_idx) : world(world) {
-    build_state_space();
-    build_constrained_ambient_state_space();
-    
-    p_compound_si = std::make_shared<SpaceInformation>(cs);  // using compound space to begin with
-    state_space = cs;
-    si = p_compound_si;
-    update_ss();
->>>>>>> 8044b4ef
+    build_constrained_ambient_state_space();  // default is constrained space
+    build_compound_state_space();  // builds the ambient space for later
 }
 
 template<typename DATATYPE>
 Eigen::Matrix<DATATYPE, Eigen::Dynamic, 1>
-OMPLPlannerTpl<DATATYPE>::random_sample_nearby(VectorX const &start_state, PlanningConfig &planning_config) {
+OMPLPlannerTpl<DATATYPE>::random_sample_nearby(VectorX const &start_state) {
     for (int cnt = 0; cnt < 1000; ++cnt) {
         DATATYPE ratio = (DATATYPE) (cnt + 1) / 1000;
         VectorX new_state = start_state;
-        for (size_t i = 0; i < planning_config.dim; i++) {
+        for (size_t i = 0; i < dim; i++) {
             DATATYPE r = (DATATYPE) rand() / RAND_MAX * 2 - 1;
-            new_state[i] += (planning_config.upper_joint_limits[i] - planning_config.lower_joint_limits[i]) * ratio * r;
-            if (new_state[i] < planning_config.lower_joint_limits[i])
-                new_state[i] = planning_config.lower_joint_limits[i];
-            else if (new_state[i] > planning_config.upper_joint_limits[i])
-                new_state[i] = planning_config.upper_joint_limits[i];
-        }
-        if (planning_config.valid_checker->_isValid(new_state)) {
+            new_state[i] += (upper_joint_limits[i] - lower_joint_limits[i]) * ratio * r;
+            if (new_state[i] < lower_joint_limits[i])
+                new_state[i] = lower_joint_limits[i];
+            else if (new_state[i] > upper_joint_limits[i])
+                new_state[i] = upper_joint_limits[i];
+        }
+        if (valid_checker->_isValid(new_state)) {
             std::cout << "successfully sampled a new state with a perturbation of "
                       << ratio * 100 << "% joint limits." << std::endl;
             return new_state;
@@ -180,39 +173,6 @@
 }
 
 template<typename DATATYPE>
-<<<<<<< HEAD
-std::pair<std::string, Eigen::Matrix<DATATYPE, Eigen::Dynamic, Eigen::Dynamic>>
-OMPLPlannerTpl<DATATYPE>::plan(const VectorX &start_state,
-                               const std::vector<VectorX> &goal_states,
-                               const std::string &planner_name,
-                               const double &time,
-                               const double& range,
-                               const bool& verbose,
-                               const FixedJoints &fixed_joints) {
-    if (!planning_configs.count(fixed_joints)) build_planning_config(fixed_joints);
-    else planning_configs[fixed_joints].valid_checker->update_fixed_joints(fixed_joints);  // update collision checker
-    auto &planning_config = planning_configs[fixed_joints];
-
-    Eigen::VectorXd reduced_start_state = remove_fixed_joints(fixed_joints, start_state);
-    std::vector<Eigen::VectorXd> reduced_goal_states;
-    for (auto &goal_state: goal_states) reduced_goal_states.push_back(remove_fixed_joints(fixed_joints, goal_state));
-
-    ASSERT(reduced_start_state.rows() == reduced_goal_states[0].rows(),
-           "Length of start state and goal state should be equal");
-    ASSERT(reduced_start_state.rows() == planning_config.dim,
-           "Length of start state and problem dimension should be equal");
-    if (verbose == false)
-        ompl::msg::noOutputHandler();
-
-    ob::ScopedState<> start(planning_config.cs);
-    start = eigen2vector<DATATYPE, double>(reduced_start_state);
-
-    bool invalid_start = !planning_config.valid_checker->_isValid(reduced_start_state);
-    if (invalid_start) {
-        std::cout << "invalid start state!! (collision)" << std::endl;
-        VectorX new_reduced_start_state = random_sample_nearby(reduced_start_state, planning_config);
-        start = eigen2vector<DATATYPE, double>(new_reduced_start_state);
-=======
 void OMPLPlannerTpl<DATATYPE>::_simplify_path(og::PathGeometric &path) {
     // try to simply the path and restore if new path contains collision
     og::PathSimplifier simplifer(si);
@@ -231,7 +191,6 @@
         ob::ScopedState<> state(cs);
         state = eigen2vector<DATATYPE, double>(path.row(i));
         geo_path.append(state.get());
->>>>>>> 8044b4ef
     }
     _simplify_path(geo_path);
     Eigen::MatrixXd ret(geo_path.getStateCount(), dim);
@@ -242,37 +201,29 @@
     return ret;
 }
 
-<<<<<<< HEAD
-    auto goals = std::make_shared<ob::GoalStates>(planning_config.si);
-=======
 template<typename DATATYPE>
 std::shared_ptr<ob::GoalStates> OMPLPlannerTpl<DATATYPE>::make_goal_states(std::vector<VectorX> const &goal_states) {
     auto goals = std::make_shared<ob::GoalStates>(si);
->>>>>>> 8044b4ef
 
     int tot_enum_states = 1, tot_goal_state = 0;
-    for (size_t i = 0; i < planning_config.dim; i++) 
+    for (size_t i = 0; i < dim; i++) 
         tot_enum_states *= 3;
 
-<<<<<<< HEAD
-    for (size_t ii = 0; ii < reduced_goal_states.size(); ii++) {
-=======
     for (int ii = 0; ii < goal_states.size(); ii++) {
->>>>>>> 8044b4ef
         for (int i = 0; i < tot_enum_states; i++) {
             std::vector<double> tmp_state;
             int tmp = i;
             bool flag = true;
-            for (size_t j = 0; j < planning_config.dim; j++) {
-                tmp_state.push_back(reduced_goal_states[ii](j));
+            for (size_t j = 0; j < dim; j++) {
+                tmp_state.push_back(goal_states[ii](j));
                 int dir = tmp % 3;
                 tmp /= 3;
-                if (dir != 0 && planning_config.is_revolute[j] == false) {
+                if (dir != 0 && is_revolute[j] == false) {
                     flag = false;
                     break;
                 }
                 if (dir == 1) {
-                    if (tmp_state[j] - 2 * PI > planning_config.lower_joint_limits[j]) 
+                    if (tmp_state[j] - 2 * PI > lower_joint_limits[j]) 
                         tmp_state[j] -= 2 * PI;
                     else {
                         flag = false;
@@ -280,7 +231,7 @@
                     }
                 }
                 else if (dir == 2) {
-                    if (tmp_state[j] + 2 * PI < planning_config.upper_joint_limits[j]) 
+                    if (tmp_state[j] + 2 * PI < upper_joint_limits[j]) 
                         tmp_state[j] += 2 * PI;
                     else {
                         flag = false;
@@ -289,92 +240,68 @@
                 }
             }
             if (flag) {
-<<<<<<< HEAD
-                ob::ScopedState<> goal(planning_config.cs);
-=======
                 ob::ScopedState<> goal(state_space);
->>>>>>> 8044b4ef
                 goal = tmp_state; 
                 goals->addState(goal);
                 tot_goal_state += 1;
             }
         }
     }
-<<<<<<< HEAD
-    if (verbose) std::cout << "number of goal state: " << tot_goal_state << std::endl;
-
-    planning_config.pdef->clearStartStates();
-    planning_config.pdef->clearGoal();
-    planning_config.pdef->clearSolutionPaths();
-    planning_config.pdef->clearSolutionNonExistenceProof();
-    //pdef->setStartAndGoalStates(start, goal);
-    planning_config.pdef->setGoal(goals);
-    planning_config.pdef->addStartState(start);
-    ob::PlannerPtr planner;
-    if (planner_name == "RRTConnect")
-    {
-        auto rrt_connect = std::make_shared<og::RRTConnect>(planning_config.si);
-=======
-
     return goals;
-}
-
-template<typename DATATYPE>
-void OMPLPlannerTpl<DATATYPE>::update_ss(bool is_rvss) {
-    valid_checker = std::make_shared<ValidityChecker>(world, si, is_rvss);
-    ss = std::make_shared<ompl::geometric::SimpleSetup>(si);
-    ss->setStateValidityChecker(valid_checker);
 }
 
 template<typename DATATYPE>
 std::pair<std::string, Eigen::Matrix<DATATYPE, Eigen::Dynamic, Eigen::Dynamic>>
 OMPLPlannerTpl<DATATYPE>::plan(VectorX const &start_state,
-                               std::vector<VectorX> const &goal_states,
-                               const std::string &planner_name,
-                               const double &time,
-                               const double &range,
-                               const bool verbose,
-                               const bool no_simplification,
-                               std::function<void(const Eigen::VectorXd &, Eigen::Ref<Eigen::VectorXd>)> &constraint_function,
-                               std::function<void(const Eigen::VectorXd &, Eigen::Ref<Eigen::VectorXd>)> &constraint_jacobian,
-                               double constraint_tolerance) {
-    ASSERT(start_state.rows() == goal_states[0].rows(),
-        "Length of start state " + std::to_string(start_state.rows()) +
-        " =/= length of goal state " + std::to_string(goal_states[0].rows()));
-    ASSERT(start_state.rows() == dim,
-        "Length of start state " + std::to_string(start_state.rows()) +
-        " =/= dimension of sample space " + std::to_string(dim) +
-        ". Please only provide the move group joints.");
-    if (verbose == false)
-        ompl::msg::noOutputHandler();
-
-    if (constraint_function != nullptr && constraint_jacobian != nullptr) {  // we have a constraint
+         std::vector<VectorX> const &goal_states,
+         const std::string &planner_name,
+         const double &time,
+         const double &range,
+         const bool verbose,
+         const FixedJoints &fixed_joints,
+         const bool no_simplification,
+         std::function<void(const Eigen::VectorXd &, Eigen::Ref<Eigen::VectorXd>)> &constraint_function,
+         std::function<void(const Eigen::VectorXd &, Eigen::Ref<Eigen::VectorXd>)> &constraint_jacobian,
+         double constraint_tolerance) {
+    if (fixed_joints.size() || last_fixed_joints.size()) {
+        ASSERT(constraint_function == nullptr && constraint_jacobian == nullptr,
+               "Cannot do constrained planning with fixed joints");
+        build_compound_state_space(fixed_joints);
+    } else if (constraint_function != nullptr && constraint_jacobian != nullptr) {  // we have a constraint
+        if (last_fixed_joints.size()) build_constrained_ambient_state_space();
         auto general_constraint = std::make_shared<GeneralConstraint>(dim, constraint_function, constraint_jacobian);
         general_constraint->setTolerance(constraint_tolerance);
         p_constrained_space = std::make_shared<ob::ProjectedStateSpace>(p_ambient_space, general_constraint);
         state_space = p_constrained_space;
         p_constrained_si = std::make_shared<ob::ConstrainedSpaceInformation>(p_constrained_space);
         si = p_constrained_si;
-        update_ss(true);
-    } else {
-        state_space = cs;
-        if (si != p_compound_si) {
-            si = p_compound_si;
-            update_ss();
-        }
-    }
+        valid_checker = std::make_shared<ValidityChecker>(world, si, true);
+        ss = std::make_shared<ompl::geometric::SimpleSetup>(si);
+    }
+    last_fixed_joints = fixed_joints;
+
+    Eigen::VectorXd reduced_start_state = remove_fixed_joints(fixed_joints, start_state);
+    std::vector<Eigen::VectorXd> reduced_goal_states;
+    for (auto &goal_state: goal_states) reduced_goal_states.push_back(remove_fixed_joints(fixed_joints, goal_state));
+
+    ASSERT(reduced_start_state.rows() == reduced_goal_states[0].rows(),
+           "Length of start state and goal state should be equal");
+    ASSERT(reduced_start_state.rows() == dim,
+           "Length of start state and problem dimension should be equal");
+    if (verbose == false)
+        ompl::msg::noOutputHandler();
 
     ob::ScopedState<> start(state_space);
-    start = eigen2vector<DATATYPE, double>(start_state);
-
-    bool invalid_start = !valid_checker->_isValid(start_state);
+    start = eigen2vector<DATATYPE, double>(reduced_start_state);
+
+    bool invalid_start = !valid_checker->_isValid(reduced_start_state);
     if (invalid_start) {
         std::cout << "invalid start state!! (collision)" << std::endl;
-        VectorX new_start_state = random_sample_nearby(start_state);
-        start = eigen2vector<DATATYPE, double>(new_start_state);
-    }
-
-    auto goals = make_goal_states(goal_states);
+        VectorX new_reduced_start_state = random_sample_nearby(reduced_start_state);
+        start = eigen2vector<DATATYPE, double>(new_reduced_start_state);
+    }
+
+    auto goals = make_goal_states(reduced_goal_states);
 
     ss->clear();  // must clear!!! otherwise the planner stitch together the previous path and the new path
     ss->setStartState(start);
@@ -383,7 +310,6 @@
     ob::PlannerPtr planner;
     if (planner_name == "RRTConnect") {
         auto rrt_connect = std::make_shared<og::RRTConnect>(si);
->>>>>>> 8044b4ef
         if (range > 1E-6)
             rrt_connect->setRange(range);
         planner = rrt_connect;
@@ -395,24 +321,6 @@
     } else {
         throw std::runtime_error("Planner Not implemented, please choose from {RRTConnect, RRT*}");
     }
-<<<<<<< HEAD
-    else
-        throw std::runtime_error("Planner Not implemented");
-
-    planner->setProblemDefinition(planning_config.pdef);
-    planner->setup();
-    if (verbose) std::cout << "OMPL setup" << std::endl;
-    ob::PlannerStatus solved = planner->ob::Planner::solve(time);
-    if (solved) {
-        if (verbose) std::cout << "Solved!" << std::endl;
-        ob::PathPtr path = planning_config.pdef->getSolutionPath();
-        auto geo_path = std::dynamic_pointer_cast<og::PathGeometric>(path);
-        size_t len = geo_path->getStateCount();
-        Eigen::MatrixXd ret(len + invalid_start, start_state.rows());
-        if (verbose) std::cout << "Solved path size " << len << std::endl;
-        
-        // put the invalid start state back as the original state
-=======
 
     ss->setPlanner(planner);
     ss->setup();
@@ -427,26 +335,17 @@
         if (!no_simplification && state_space != p_constrained_space) _simplify_path(path);
 
         size_t len = path.getStateCount();
-        Eigen::Matrix<DATATYPE, Eigen::Dynamic, Eigen::Dynamic> ret(len + invalid_start, dim);
-        if (verbose)
-            std::cout << "Result size " << len << " " << dim << std::endl;
->>>>>>> 8044b4ef
+        Eigen::Matrix<DATATYPE, Eigen::Dynamic, Eigen::Dynamic> ret(len + invalid_start, start_state.rows());
+        if (verbose) std::cout << "Result size " << len << " " << start_state.rows() << std::endl;
         if (invalid_start) {
             for (auto j = 0; j < start_state.rows(); j++)
                 ret(0, j) = start_state(j);
         }
         for (size_t i = 0; i < len; i++) {
-<<<<<<< HEAD
-            auto res_i = state2eigen<DATATYPE>(geo_path->getState(i), planning_config.si.get());
-            ASSERT(res_i.rows() == planning_config.dim, "Result dimension is not the same as problem space dimension!");
-            res_i = add_fixed_joints(fixed_joints, res_i);
-            for (auto j = 0; j < start_state.rows(); j++)
-=======
-            // the ambient space of the constrained space is a real vector space
             auto res_i = state2eigen<DATATYPE>(path.getState(i), si.get(), state_space == p_constrained_space);
             ASSERT(res_i.rows() == dim, "Result dimension is not correct!");
-            for (size_t j = 0; j < dim; j++)
->>>>>>> 8044b4ef
+            res_i = add_fixed_joints(fixed_joints, res_i);
+            for (size_t j = 0; j < start_state.rows(); j++)
                 ret(invalid_start + i, j) = res_i[j];
         }
         return std::make_pair(solved.asString(), ret);
