--- conflicted
+++ resolved
@@ -74,17 +74,10 @@
 template <typename S>
 void ArticulatedModelTpl<S>::setQpos(const VectorX<S> &qpos, bool full) {
   if (full) {
-<<<<<<< HEAD
-    ASSERT(static_cast<size_t>(qpos.size()) == static_cast<size_t>(current_qpos_.size()),
-           "Length of provided qpos " + std::to_string(qpos.size()) +
-               " =/= dimension of full qpos: " +
-               std::to_string(current_qpos_.size()));
-=======
     ASSERT(
         static_cast<size_t>(qpos.size()) == static_cast<size_t>(current_qpos_.size()),
         "Length of provided qpos " + std::to_string(qpos.size()) +
             " =/= dimension of full qpos: " + std::to_string(current_qpos_.size()));
->>>>>>> aa023c63
     current_qpos_ = qpos;
   } else {
     ASSERT(static_cast<size_t>(qpos.size()) == move_group_qpos_dim_,
