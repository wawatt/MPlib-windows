#pragma once

#include <vector>
#include <pybind11/eigen.h>
#include <pybind11/numpy.h>
#include <pybind11/operators.h>
#include <pybind11/pybind11.h>
#include <pybind11/stl.h>
#include <pybind11/pybind11.h>
#include <pybind11/functional.h>
#include "../src/ompl_planner.h"

namespace py = pybind11;

using DATATYPE = double;

using OMPLPlanner = OMPLPlannerTpl<DATATYPE>;
using PlannerStatus = ob::PlannerStatus;
using Path = ob::Path;
using PathGeometric = og::PathGeometric;

std::string plan_doc = R"(
    Plan a path from start state to goal states.
    Args:
        start_state: start state of the movegroup joints
        goal_states: list of goal states. planner will stop when one of them is reached
        planner_name: name of the planner pick between {RRTConnect, RRT*}
        time: planning time limit
        range: planning range (for RRT family of planners and represents the maximum step size)
        verbose: print debug information
        no_simplification: if true, the path will not be simplified
        constraint_function: a R^d to R^1 function that evals to 0 when constraint is satisfied
        constraint_jacobian: the jacobian of the constraint w.r.t. the joint angles
        constraint_tolerance: tolerance of what level of deviation from 0 is acceptable
    Returns:
        pair of planner status and path. If planner succeeds, status is "Exact solution.")";

std::string ompl_ctor_doc = R"(
    Args:
        world: planning world
    Returns:
        OMPLPlanner object)";

std::string simplify_path_doc = R"(
    Args:
        path: path to be simplified (numpy array of shape (n, dim))
    Returns:
        simplified path)";

template<typename T>
py::array_t<T> make_array(std::vector<T> const &values) {
    return py::array_t<T>(values.size(), values.data());
}

void build_pyompl(py::module &m_all) {
    auto m = m_all.def_submodule("ompl");

    auto PyOMPLPlanner = py::class_<OMPLPlanner, std::shared_ptr<OMPLPlanner>>(m, "OMPLPlanner");
<<<<<<< HEAD
    PyOMPLPlanner
        .def(py::init<PlanningWorldTpl_ptr<DATATYPE> const &>(), py::arg("world"))
        .def("plan", &OMPLPlanner::plan,
             py::arg("start_state"),
             py::arg("goal_states"),
             py::arg("planner_name") = "RRTConnect",
             py::arg("time") = 1.0,
             py::arg("range") = 0.0,
             py::arg("verbose") = false,
             py::arg("fixed_joints") = FixedJoints());

    auto PyFixedJoint = py::class_<FixedJoint, std::shared_ptr<FixedJoint>>(m, "FixedJoint");
    PyFixedJoint.def(py::init<size_t, size_t, double>(),
                     py::arg("articulation_idx"),
                     py::arg("joint_idx"),
                     py::arg("value"));
    PyFixedJoint.def_readwrite("articulation_idx", &FixedJoint::articulation_idx);
    PyFixedJoint.def_readwrite("joint_idx", &FixedJoint::joint_idx);
    PyFixedJoint.def_readwrite("value", &FixedJoint::value);
=======
    PyOMPLPlanner.def(py::init<PlanningWorldTpl_ptr<DATATYPE> const &, int>(),
                      py::arg("world"),
                      py::arg("robot_idx")=0,
                      ompl_ctor_doc.c_str())
                 .def("plan", &OMPLPlanner::plan,
                      py::arg("start_state"),
                      py::arg("goal_states"),
                      py::arg("planner_name")="RRTConnect",
                      py::arg("time")=1.0,
                      py::arg("range")=0.0,
                      py::arg("verbose")=false,
                      py::arg("no_simplification")=false,
                      py::arg("constraint_function")=nullptr,
                      py::arg("constraint_jacobian")=nullptr,
                      py::arg("constraint_tolerance")=1e-3,
                      plan_doc.c_str())
                 .def("simplify_path", &OMPLPlanner::simplify_path, py::arg("path"), simplify_path_doc.c_str());
>>>>>>> 8044b4ef
}<|MERGE_RESOLUTION|>--- conflicted
+++ resolved
@@ -28,8 +28,9 @@
         time: planning time limit
         range: planning range (for RRT family of planners and represents the maximum step size)
         verbose: print debug information
-        no_simplification: if true, the path will not be simplified
-        constraint_function: a R^d to R^1 function that evals to 0 when constraint is satisfied
+        fixed_joints: list of fixed joints not considered in planning for this particular call
+        no_simplification: if true, the path will not be simplified (constained planning does not support simplification)
+        constraint_function: a R^d to R^1 function that evals to 0 when constraint is satisfied. constraint ignored if fixed joints not empty
         constraint_jacobian: the jacobian of the constraint w.r.t. the joint angles
         constraint_tolerance: tolerance of what level of deviation from 0 is acceptable
     Returns:
@@ -56,27 +57,7 @@
     auto m = m_all.def_submodule("ompl");
 
     auto PyOMPLPlanner = py::class_<OMPLPlanner, std::shared_ptr<OMPLPlanner>>(m, "OMPLPlanner");
-<<<<<<< HEAD
-    PyOMPLPlanner
-        .def(py::init<PlanningWorldTpl_ptr<DATATYPE> const &>(), py::arg("world"))
-        .def("plan", &OMPLPlanner::plan,
-             py::arg("start_state"),
-             py::arg("goal_states"),
-             py::arg("planner_name") = "RRTConnect",
-             py::arg("time") = 1.0,
-             py::arg("range") = 0.0,
-             py::arg("verbose") = false,
-             py::arg("fixed_joints") = FixedJoints());
 
-    auto PyFixedJoint = py::class_<FixedJoint, std::shared_ptr<FixedJoint>>(m, "FixedJoint");
-    PyFixedJoint.def(py::init<size_t, size_t, double>(),
-                     py::arg("articulation_idx"),
-                     py::arg("joint_idx"),
-                     py::arg("value"));
-    PyFixedJoint.def_readwrite("articulation_idx", &FixedJoint::articulation_idx);
-    PyFixedJoint.def_readwrite("joint_idx", &FixedJoint::joint_idx);
-    PyFixedJoint.def_readwrite("value", &FixedJoint::value);
-=======
     PyOMPLPlanner.def(py::init<PlanningWorldTpl_ptr<DATATYPE> const &, int>(),
                       py::arg("world"),
                       py::arg("robot_idx")=0,
@@ -88,11 +69,20 @@
                       py::arg("time")=1.0,
                       py::arg("range")=0.0,
                       py::arg("verbose")=false,
+                      py::arg("fixed_joints") = FixedJoints(),
                       py::arg("no_simplification")=false,
                       py::arg("constraint_function")=nullptr,
                       py::arg("constraint_jacobian")=nullptr,
                       py::arg("constraint_tolerance")=1e-3,
                       plan_doc.c_str())
                  .def("simplify_path", &OMPLPlanner::simplify_path, py::arg("path"), simplify_path_doc.c_str());
->>>>>>> 8044b4ef
+
+    auto PyFixedJoint = py::class_<FixedJoint, std::shared_ptr<FixedJoint>>(m, "FixedJoint");
+    PyFixedJoint.def(py::init<size_t, size_t, double>(),
+                     py::arg("articulation_idx"),
+                     py::arg("joint_idx"),
+                     py::arg("value"));
+    PyFixedJoint.def_readwrite("articulation_idx", &FixedJoint::articulation_idx);
+    PyFixedJoint.def_readwrite("joint_idx", &FixedJoint::joint_idx);
+    PyFixedJoint.def_readwrite("value", &FixedJoint::value);
 }